--- conflicted
+++ resolved
@@ -19,11 +19,8 @@
       "Bash(npm run lint:*)",
       "Bash(npm run build:*)",
       "Bash(npm test:*)",
-<<<<<<< HEAD
       "Bash(npx prettier:*)"
-=======
       "Bash(touch:*)"
->>>>>>> e02eee96
     ],
     "deny": []
   }
