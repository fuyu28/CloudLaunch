--- conflicted
+++ resolved
@@ -7,13 +7,8 @@
 import { ValidatePathResult } from "../types/file"
 
 export interface FileAPI {
-<<<<<<< HEAD
   selectFile(filters: Electron.FileFilter[]): Promise<string | null>
   selectFolder(): Promise<string | null>
-=======
-  selectAppExe(): Promise<string | null>
-  selectSaveDataFolder(): Promise<string | null>
->>>>>>> 4def8e74
   validatePath(filePath: string, expectType?: string): Promise<ValidatePathResult>
 }
 
