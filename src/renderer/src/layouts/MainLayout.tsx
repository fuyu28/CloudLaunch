--- conflicted
+++ resolved
@@ -15,11 +15,17 @@
   const [currentTheme] = useAtom(themeAtom)
   const isHome = location.pathname === "/"
   const isSettings = location.pathname === "/settings"
-<<<<<<< HEAD
   const isMemo = location.pathname === "/memo" || location.pathname.startsWith("/memo/")
-=======
   const isCloud = location.pathname === "/cloud"
->>>>>>> e02eee96
+
+  const pageMap: [boolean, string][] = [
+    [isHome, "ホーム"],
+    [isSettings, "設定"],
+    [isCloud, "クラウド"],
+    [isMemo, "メモ"]
+  ]
+
+  const pageLabel = pageMap.find(([cond]) => cond)?.[1] ?? ""
 
   const closeDrawer = (): void => {
     if (drawerRef.current) drawerRef.current.checked = false
@@ -29,7 +35,6 @@
   useEffect(() => {
     document.documentElement.setAttribute("data-theme", currentTheme)
   }, [currentTheme])
-
   return (
     <div className="drawer drawer-mobile min-h-screen bg-base-200">
       <input id="main-drawer" type="checkbox" className="drawer-toggle" ref={drawerRef} />
@@ -69,11 +74,7 @@
               </li>
               <li>
                 <NavLink
-<<<<<<< HEAD
                   to="/memo"
-=======
-                  to="/cloud"
->>>>>>> e02eee96
                   className={({ isActive }) =>
                     `flex items-center w-full p-3 rounded-md ${
                       isActive ? "bg-primary text-primary-content font-medium" : "hover:bg-base-300"
@@ -81,13 +82,22 @@
                   }
                   onClick={closeDrawer}
                 >
-<<<<<<< HEAD
                   <FaEdit className="mr-2 text-lg" />
                   <span className="flex-1">メモ</span>
-=======
+                </NavLink>
+              </li>
+              <li>
+                <NavLink
+                  to="/cloud"
+                  className={({ isActive }) =>
+                    `flex items-center w-full p-3 rounded-md ${
+                      isActive ? "bg-primary text-primary-content font-medium" : "hover:bg-base-300"
+                    }`
+                  }
+                  onClick={closeDrawer}
+                >
                   <FiCloud className="mr-2 text-lg" />
                   <span className="flex-1">クラウド</span>
->>>>>>> e02eee96
                 </NavLink>
               </li>
             </ul>
@@ -141,13 +151,7 @@
           </label>
 
           {/* 中央タイトルもドラッグ可能 */}
-          <h1 className="flex-1 text-center text-lg font-medium leading-none">
-<<<<<<< HEAD
-            {isHome ? "ホーム" : isSettings ? "設定" : isMemo ? "メモ" : ""}
-=======
-            {isHome ? "ホーム" : isSettings ? "設定" : isCloud ? "クラウド" : ""}
->>>>>>> e02eee96
-          </h1>
+          <h1 className="flex-1 text-center text-lg font-medium leading-none">{pageLabel}</h1>
 
           {/* ウィンドウ操作ボタン群 */}
           <div className="absolute inset-y-0 right-0 flex [-webkit-app-region:no-drag]">
