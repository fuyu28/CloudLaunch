--- conflicted
+++ resolved
@@ -3,14 +3,11 @@
 import Home from "./pages/Home"
 import GameDetail from "./pages/GameDetail"
 import Settings from "./pages/Settings"
-<<<<<<< HEAD
 import MemoList from "./pages/MemoList"
 import MemoEditor from "./pages/MemoEditor"
 import MemoView from "./pages/MemoView"
 import MemoCreate from "./pages/MemoCreate"
-=======
 import Cloud from "./pages/Cloud"
->>>>>>> e02eee96
 import MainLayout from "./layouts/MainLayout"
 
 export default function App(): React.JSX.Element {
@@ -20,8 +17,7 @@
         <Route index element={<Home />} />
         <Route path="/game/:id" element={<GameDetail />} />
         <Route path="/settings" element={<Settings />} />
-<<<<<<< HEAD
-
+        <Route path="/cloud" element={<Cloud />} />
         {/* メモ関連ルート */}
         <Route path="/memo" element={<MemoList />} />
         <Route path="/memo/create" element={<MemoCreate />} />
@@ -29,9 +25,6 @@
         <Route path="/memo/new/:gameId" element={<MemoEditor />} />
         <Route path="/memo/edit/:memoId" element={<MemoEditor />} />
         <Route path="/memo/view/:memoId" element={<MemoView />} />
-=======
-        <Route path="/cloud" element={<Cloud />} />
->>>>>>> e02eee96
       </Route>
     </Routes>
   )
